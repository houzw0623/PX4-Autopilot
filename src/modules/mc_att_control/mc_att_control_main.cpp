--- conflicted
+++ resolved
@@ -511,31 +511,20 @@
 			//	reset_yaw_sp = true;
 			//}
 		} else {
-<<<<<<< HEAD
 			float yaw_dz_scaled = YAW_DEADZONE * _params.rc_scale(2);
+
 			if (_params.rc_scale(2) > 0.001f && fabs(_manual_control_sp.yaw) > yaw_dz_scaled) {
 				/* move yaw setpoint */
 				yaw_sp_move_rate = _manual_control_sp.yaw / _params.rc_scale(2);
-=======
-			float yaw_dz_scaled = YAW_DEADZONE * _params.rc_scale_yaw;
-
-			if (_params.rc_scale_yaw > 0.001f && fabs(_manual_control_sp.yaw) > yaw_dz_scaled) {
-				/* move yaw setpoint */
-				yaw_sp_move_rate = _manual_control_sp.yaw / _params.rc_scale_yaw;
-
->>>>>>> 8897894b
+
 				if (_manual_control_sp.yaw > 0.0f) {
 					yaw_sp_move_rate -= YAW_DEADZONE;
 
 				} else {
 					yaw_sp_move_rate += YAW_DEADZONE;
 				}
-<<<<<<< HEAD
+
 				yaw_sp_move_rate *= _params.rc_scale(2);
-=======
-
-				yaw_sp_move_rate *= _params.rc_scale_yaw;
->>>>>>> 8897894b
 				_v_att_sp.yaw_body = _wrap_pi(_v_att_sp.yaw_body + yaw_sp_move_rate * dt);
 				_v_att_sp.R_valid = false;
 				publish_att_sp = true;
