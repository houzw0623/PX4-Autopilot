--- conflicted
+++ resolved
@@ -204,11 +204,7 @@
 
 		ssize_t ret = write(uart, ch, desired);
 		if (ret != desired) {
-<<<<<<< HEAD
 			instance->count_txerr();
-=======
-			// XXX overflow perf
->>>>>>> 7f0b35a1
 		} else {
 			last_write_success_times[(unsigned)channel] = last_write_try_times[(unsigned)channel];
 		}
