--- conflicted
+++ resolved
@@ -109,11 +109,8 @@
 extern int	test_file(int argc, char *argv[]);
 extern int	test_mixer(int argc, char *argv[]);
 extern int	test_rc(int argc, char *argv[]);
-<<<<<<< HEAD
+extern int	test_mount(int argc, char *argv[]);
 extern int	test_mathlib(int argc, char *argv[]);
-=======
-extern int	test_mount(int argc, char *argv[]);
->>>>>>> f224374e
 
 __END_DECLS
 
